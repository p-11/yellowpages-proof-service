[package]
name = "yellowpages-proof-service"
version = "0.1.0"
edition = "2024"

[dependencies]
axum = { version = "0.8.3", features = ["ws"] }
tokio = { version = "1.44", features = ["full"] }
serde = { version = "1.0", features = ["derive"] }
<<<<<<< HEAD
reqwest = { version = "0.12.15", features = [
    "json",
    "rustls-tls",
], default-features = false }
=======
reqwest = { version = "0.12.15", features = ["json", "rustls-tls"], default-features = false }
>>>>>>> c18d7082
base64 = "0.22"
bitcoin = "0.32.5"
serde_json = "1.0"
ml-dsa = "0.0.4"
<<<<<<< HEAD
slh-dsa = "0.0.3"
tower-http = { version = "0.6.2", features = ["cors"] }
pq_address = "0.2.0"
ml-kem = "0.2.1"
rand = "0.8.5"
aes-gcm = "0.10.3"

[dev-dependencies]
=======
tower-http = { version = "0.6.2", features = ["cors"] }
pq_address = "0.1.1"

[dev-dependencies]
rand = "0.9.1"
>>>>>>> c18d7082
serial_test = "3.2.0"
tokio-tungstenite = "0.26.2"
futures-util = "0.3.31"<|MERGE_RESOLUTION|>--- conflicted
+++ resolved
@@ -4,23 +4,18 @@
 edition = "2024"
 
 [dependencies]
+slh-dsa = "0.0.3"
 axum = { version = "0.8.3", features = ["ws"] }
 tokio = { version = "1.44", features = ["full"] }
 serde = { version = "1.0", features = ["derive"] }
-<<<<<<< HEAD
 reqwest = { version = "0.12.15", features = [
     "json",
     "rustls-tls",
 ], default-features = false }
-=======
-reqwest = { version = "0.12.15", features = ["json", "rustls-tls"], default-features = false }
->>>>>>> c18d7082
 base64 = "0.22"
 bitcoin = "0.32.5"
 serde_json = "1.0"
 ml-dsa = "0.0.4"
-<<<<<<< HEAD
-slh-dsa = "0.0.3"
 tower-http = { version = "0.6.2", features = ["cors"] }
 pq_address = "0.2.0"
 ml-kem = "0.2.1"
@@ -28,13 +23,6 @@
 aes-gcm = "0.10.3"
 
 [dev-dependencies]
-=======
-tower-http = { version = "0.6.2", features = ["cors"] }
-pq_address = "0.1.1"
-
-[dev-dependencies]
-rand = "0.9.1"
->>>>>>> c18d7082
 serial_test = "3.2.0"
 tokio-tungstenite = "0.26.2"
 futures-util = "0.3.31"