--- conflicted
+++ resolved
@@ -160,7 +160,6 @@
             Environment::Development => PqNetwork::Testnet,
         }
     }
-<<<<<<< HEAD
 
     /// Configure CORS for the given environment.
     ///
@@ -216,8 +215,6 @@
             .allow_methods(methods)
             .allow_origin(origin_cfg))
     }
-=======
->>>>>>> fc97aafb
 }
 
 #[derive(Clone)]
@@ -1347,10 +1344,7 @@
             "Expected a POLICY error for a network mismatch, got {err}",
         );
     }
-<<<<<<< HEAD
-
-=======
->>>>>>> fc97aafb
+
     #[test]
     fn test_validate_inputs_empty_address() {
         let proof_request = ProofRequest {
